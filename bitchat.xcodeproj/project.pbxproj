--- conflicted
+++ resolved
@@ -527,11 +527,8 @@
 
 				E6B8F7B7D55092C2540A7996 /* ChatViewModel.swift */,
 				375158B62E5765A2000DBA7C /* CreateCircleDraft.swift */,
-<<<<<<< HEAD
 				375158C22E585383000DBA7C /* ChatStore.swift */,
-=======
-
->>>>>>> fe49dbd8
+
 			);
 			path = Protocol;
 			sourceTree = "<group>";
@@ -963,7 +960,6 @@
 				7241FFD6CFFB875B864FA223 /* InputValidator.swift in Sources */,
 				FB8819B4C84FAFEF5C36B216 /* KeychainManager.swift in Sources */,
 				31D147471B9F4E2815352DDA /* LinkPreviewView.swift in Sources */,
-<<<<<<< HEAD
 				04F127FE2E37EF3D00FFBA8D /* BitchatPeer.swift in Sources */,
 				04F128062E37F10000FFBA8D /* PeerSession.swift in Sources */,
 				046D705E2E3C105D00C00594 /* InputValidator.swift in Sources */,
@@ -971,7 +967,6 @@
 				04B6BA572E203D6C0090FE39 /* FingerprintView.swift in Sources */,
 				04636BED2E30CD4A00FBCFA8 /* NoiseHandshakeCoordinator.swift in Sources */,
 				C99763A4761567F587D21688 /* MessageRetryService.swift in Sources */,
-=======
 
 				C79EE1C154773EFF8267B895 /* MessageDeduplicator.swift in Sources */,
 				EC5DD95163C59DF82C7AAE6B /* MessageRouter.swift in Sources */,
@@ -992,7 +987,6 @@
 				6A85FC357ACD85DBD9020845 /* NostrRelayManager.swift in Sources */,
 				E70F5AF3077C98B2E6A064E6 /* NostrTransport.swift in Sources */,
 				14646DF22E55849600D93BD0 /* PersistentPrivateChat.swift in Sources */,
->>>>>>> fe49dbd8
 				749D8CF8A362B6CD0786782D /* NotificationService.swift in Sources */,
 
 				73F49A7476E8063041EA37E5 /* Packets.swift in Sources */,
@@ -1068,7 +1062,6 @@
 				EF49C600C1E464710DD6CA29 /* InputValidator.swift in Sources */,
 				8F737CE0435792CC2AD65FCB /* KeychainManager.swift in Sources */,
 				7A5B1AB5642FEC168E917949 /* LinkPreviewView.swift in Sources */,
-<<<<<<< HEAD
 				04F127FF2E37EF3D00FFBA8D /* BitchatPeer.swift in Sources */,
 				04F128082E37F10000FFBA8D /* PeerSession.swift in Sources */,
 				046D705D2E3C105D00C00594 /* InputValidator.swift in Sources */,
@@ -1076,7 +1069,6 @@
 				04B6BA552E203D6C0090FE39 /* FingerprintView.swift in Sources */,
 				04636BEE2E30CD4A00FBCFA8 /* NoiseHandshakeCoordinator.swift in Sources */,
 				CEAE115C9C3EB3C4ED82F128 /* MessageRetryService.swift in Sources */,
-=======
 
 				44AD79B0EBD4678690E3DEB6 /* MessageDeduplicator.swift in Sources */,
 				65A68CE8842A98D9C655E0AA /* MessageRouter.swift in Sources */,
@@ -1098,7 +1090,6 @@
 				BCD0EBACD82AF5E55C2CB2B9 /* NostrRelayManager.swift in Sources */,
 				117F3B1B7D3D372F459DD998 /* NostrTransport.swift in Sources */,
 				14646DF32E55849600D93BD0 /* PersistentPrivateChat.swift in Sources */,
->>>>>>> fe49dbd8
 				61C81ED5F679D5E973EE0C07 /* NotificationService.swift in Sources */,
 
 				C0B3B48DD5EA86906AFC58FD /* Packets.swift in Sources */,
